--- conflicted
+++ resolved
@@ -159,11 +159,7 @@
 `ONBUILD` instructions are **NOT** supported for environment replacement, even
 the instructions above.
 
-<<<<<<< HEAD
-Environment variable subtitution will use the same value for each variable
-=======
 Environment variable substitution will use the same value for each variable
->>>>>>> 2daede5a
 throughout the entire command.  In other words, in this example:
 
     ENV abc=hello
@@ -174,11 +170,7 @@
 `ghi` will have a value of `bye` because it is not part of the same command
 that set `abc` to `bye`.
 
-<<<<<<< HEAD
-## The `.dockerignore` file
-=======
 ### .dockerignore file
->>>>>>> 2daede5a
 
 If a file named `.dockerignore` exists in the root of `PATH`, then Docker
 interprets it as a newline-separated list of exclusion patterns. Docker excludes
@@ -332,11 +324,7 @@
   the layers with `dirperm1` option. More details on `dirperm1` option can be
   found at [`aufs` man page](http://aufs.sourceforge.net/aufs3/man.html)
 
-<<<<<<< HEAD
-  If your system doesnt have support for `dirperm1`, the issue describes a workaround.
-=======
   If your system doesn't have support for `dirperm1`, the issue describes a workaround.
->>>>>>> 2daede5a
 
 ## CMD
 
